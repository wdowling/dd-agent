--- conflicted
+++ resolved
@@ -3,11 +3,7 @@
 """
 # stdlib
 import re
-<<<<<<< HEAD
-import subprocess
 from subprocess import check_output
-=======
->>>>>>> caa4243d
 
 # project
 from checks import AgentCheck
@@ -269,12 +265,10 @@
             # On Openshift, /proc/net/snmp is only readable by root
             self.log.debug("Unable to read /proc/net/snmp.")
 
-<<<<<<< HEAD
-        #SocktStat metrics
+        # SocktStat metrics
         for metric, value in Network._linux_sockstat().items():
             self.gauge(metric, value)
 
-=======
     # Parse the output of the command that retrieves the connection state (either `ss` or `netstat`)
     # Returns a dict metric_name -> value
     def _parse_linux_cx_state(self, lines, tcp_states, state_col, ip_version=None):
@@ -292,7 +286,6 @@
                 metrics[metric] += 1
 
         return metrics
->>>>>>> caa4243d
 
     def _check_bsd(self, instance):
         netstat_flags = ['-i', '-b']
@@ -395,13 +388,7 @@
         for interface, metrics in metrics_by_interface.iteritems():
             self._submit_devicemetrics(interface, metrics)
 
-<<<<<<< HEAD
-        netstat = subprocess.Popen(["netstat", "-s","-P" "tcp"],
-                                   stdout=subprocess.PIPE,
-                                   close_fds=True).communicate()[0]
-=======
         netstat, _, _ = get_subprocess_output(["netstat", "-s", "-P" "tcp"], self.log)
->>>>>>> caa4243d
         # TCP: tcpRtoAlgorithm=     4 tcpRtoMin           =   200
         # tcpRtoMax           = 60000 tcpMaxConn          =    -1
         # tcpActiveOpens      =    57 tcpPassiveOpens     =    50
