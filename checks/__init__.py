"""Base class for Checks.

If you are writing your own checks you should subclass the Check class.

The typicall workflow works like this:
1. Create your Check class
2. Declare your metrics as gauges or counters
3. Call save_sample for each metric
4. Call get_metrics() to get results
5. Plug the results into checks/common.py

"""

import logging
import re
import socket
import time
import types

try:
    from hashlib import md5
except ImportError:
    import md5

from aggregator import MetricsAggregator

# Konstants
class CheckException(Exception): pass
class Infinity(CheckException): pass
class NaN(CheckException): pass
class UnknownValue(CheckException): pass

class LaconicFilter(logging.Filter):
    """
    Filters messages, only print them once while keeping memory under control
    """
    LACONIC_MEM_LIMIT = 1024

    def __init__(self, name=""):
        logging.Filter.__init__(self, name)
        self.hashed_messages = {}

    def hash(self, msg):
        return md5(msg).hexdigest()

    def filter(self, record):
        try:
            h = self.hash(record.getMessage())
            if h in self.hashed_messages:
                return 0
            else:
                # Don't blow up our memory
                if len(self.hashed_messages) >= LaconicFilter.LACONIC_MEM_LIMIT:
                    self.hashed_messages.clear()
                self.hashed_messages[h] = True
                return 1
        except:
            return 1

class Check(object):
    """
    (Abstract) class for all checks with the ability to:
    * store 1 (and only 1) sample for gauges per metric/tag combination
    * compute rates for counters
    * only log error messages once (instead of each time they occur)

    """
    def __init__(self, logger):
        # where to store samples, indexed by metric_name
        # metric_name: {("sorted", "tags"): [(ts, value), (ts, value)],
        #                 tuple(tags) are stored as a key since lists are not hashable
        #               None: [(ts, value), (ts, value)]}
        #                 untagged values are indexed by None
        self._sample_store = {}
        self._counters = {} # metric_name: bool
        self.logger = logger
        try:
            self.logger.addFilter(LaconicFilter())
        except:
            self.logger.exception("Trying to install laconic log filter and failed")

    def normalize(self, metric, prefix=None):
        """Turn a metric into a well-formed metric name
        prefix.b.c
        """
        name = re.sub(r"[,\+\*\-/()\[\]{}]", "_", metric)
        # Eliminate multiple _
        name = re.sub(r"__+", "_", name)
        # Don't start/end with _
        name = re.sub(r"^_", "", name)
        name = re.sub(r"_$", "", name)
        # Drop ._ and _.
        name = re.sub(r"\._", ".", name)
        name = re.sub(r"_\.", ".", name)

        if prefix is not None:
            return prefix + "." + name
        else:
            return name

    def normalize_device_name(self, device_name):
        return device_name.strip().lower().replace(' ', '_')

    def counter(self, metric):
        """
        Treats the metric as a counter, i.e. computes its per second derivative
        ACHTUNG: Resets previous values associated with this metric.
        """
        self._counters[metric] = True
        self._sample_store[metric] = {}

    def is_counter(self, metric):
        "Is this metric a counter?"
        return metric in self._counters

    def gauge(self, metric):
        """
        Treats the metric as a gauge, i.e. keep the data as is
        ACHTUNG: Resets previous values associated with this metric.
        """
        self._sample_store[metric] = {}

    def is_metric(self, metric):
        return metric in self._sample_store

    def is_gauge(self, metric):
        return self.is_metric(metric) and \
               not self.is_counter(metric)

    def get_metric_names(self):
        "Get all metric names"
        return self._sample_store.keys()

    def save_gauge(self, metric, value, timestamp=None, tags=None, hostname=None, device_name=None):
        """ Save a gauge value. """
        if not self.is_gauge(metric):
            self.gauge(metric)
        self.save_sample(metric, value, timestamp, tags, hostname, device_name)

    def save_sample(self, metric, value, timestamp=None, tags=None, hostname=None, device_name=None):
        """Save a simple sample, evict old values if needed
        """
        if timestamp is None:
            timestamp = time.time()
        if metric not in self._sample_store:
            raise CheckException("Saving a sample for an undefined metric: %s" % metric)
        try:
            value = float(value)
        except ValueError, ve:
            raise NaN(ve)

        # Sort and validate tags
        if tags is not None:
            if type(tags) not in [type([]), type(())]:
                raise CheckException("Tags must be a list or tuple of strings")
            else:
                tags = tuple(sorted(tags))

        # Data eviction rules
        key = (tags, device_name)
        if self.is_gauge(metric):
            self._sample_store[metric][key] = ((timestamp, value, hostname, device_name), )
        elif self.is_counter(metric):
            if self._sample_store[metric].get(key) is None:
                self._sample_store[metric][key] = [(timestamp, value, hostname, device_name)]
            else:
                self._sample_store[metric][key] = self._sample_store[metric][key][-1:] + [(timestamp, value, hostname, device_name)]
        else:
            raise CheckException("%s must be either gauge or counter, skipping sample at %s" % (metric, time.ctime(timestamp)))

        if self.is_gauge(metric):
            # store[metric][tags] = (ts, val) - only 1 value allowed
            assert len(self._sample_store[metric][key]) == 1, self._sample_store[metric]
        elif self.is_counter(metric):
            assert len(self._sample_store[metric][key]) in (1, 2), self._sample_store[metric]

    @classmethod
    def _rate(cls, sample1, sample2):
        "Simple rate"
        try:
            interval = sample2[0] - sample1[0]
            if interval == 0:
                raise Infinity()

            delta = sample2[1] - sample1[1]
            if delta < 0:
                raise UnknownValue()

            return (sample2[0], delta / interval, sample2[2], sample2[3])
        except Infinity:
            raise 
        except UnknownValue:
            raise 
        except Exception, e:
            raise NaN(e)

    def get_sample_with_timestamp(self, metric, tags=None, device_name=None):
        "Get (timestamp-epoch-style, value)"

        # Get the proper tags
        if tags is not None and type(tags) == type([]):
            tags.sort()
            tags = tuple(tags)
        key = (tags, device_name)

        # Never seen this metric
        if metric not in self._sample_store:
            raise UnknownValue()

        # Not enough value to compute rate
        elif self.is_counter(metric) and len(self._sample_store[metric][key]) < 2:
            raise UnknownValue()
<<<<<<< HEAD

        elif self.is_counter(metric) and len(self._sample_store[metric][tags]) >= 2:
            return self._rate(self._sample_store[metric][tags][-2], self._sample_store[metric][tags][-1])
=======
>>>>>>> 8ed03a0e

        elif self.is_counter(metric) and len(self._sample_store[metric][key]) >= 2:
            return self._rate(self._sample_store[metric][key][-2], self._sample_store[metric][key][-1])

        elif self.is_gauge(metric) and len(self._sample_store[metric][key]) >= 1:
            return self._sample_store[metric][key][-1]

        else:
            raise UnknownValue()

    def get_sample(self, metric, tags=None, device_name=None):
        "Return the last value for that metric"
        x = self.get_sample_with_timestamp(metric, tags, device_name)
        assert type(x) == types.TupleType and len(x) == 4, x
        return x[1]

    def get_samples_with_timestamps(self):
        "Return all values {metric: (ts, value)} for non-tagged metrics"
        values = {}
        for m in self._sample_store:
            try:
                values[m] = self.get_sample_with_timestamp(m)
            except:
                pass
        return values

    def get_samples(self):
        "Return all values {metric: value} for non-tagged metrics"
        values = {}
        for m in self._sample_store:
            try:
                # Discard the timestamp
                values[m] = self.get_sample_with_timestamp(m)[1]
            except:
                pass
        return values

    def get_metrics(self):
        """Get all metrics, including the ones that are tagged.
        This is the preferred method to retrieve metrics

        @return the list of samples
        @rtype [(metric_name, timestamp, value, {"tags": ["tag1", "tag2"]}), ...]
        """
        metrics = []
        for m in self._sample_store:
            try:
                for key in self._sample_store[m]:
                    tags, device_name = key
                    try:
                        ts, val, hostname, device_name = self.get_sample_with_timestamp(m, tags, device_name)
                    except UnknownValue:
                        continue
                    attributes = {}
                    if tags:
                        attributes['tags'] = list(tags)
                    if hostname:
                        attributes['host_name'] = hostname
                    if device_name:
                        attributes['device_name'] = device_name
                    metrics.append((m, int(ts), val, attributes))
            except:
                pass
        return metrics

class AgentCheck(object):
    def __init__(self, name, init_config, agentConfig):
        """
        Initialize a new check.

        :param name: The name of the check
        :param init_config: The config for initializing the check
        :param agentConfig: The global configuration for the agent
        """
        self.name = name
        self.init_config = init_config
        self.agentConfig = agentConfig
        self.hostname = gethostname(agentConfig)
        self.log = logging.getLogger('checks.%s' % name)
        self.aggregator = MetricsAggregator(self.hostname, formatter=agent_formatter)
        self.events = []

    def gauge(self, metric, value, tags=None, hostname=None, device_name=None):
        """
        Record the value of a gauge, with optional tags, hostname and device
        name.

        :param metric: The name of the metric
        :param value: The value of the gauge
        :param tags: (optional) A list of tags for this metric
        :param hostname: (optional) A hostname for this metric. Defaults to the current hostname.
        :param device_name: (optional) The device name for this metric
        """
        self.aggregator.gauge(metric, value, tags=tags, hostname=hostname,
            device_name=device_name)

    def increment(self, metric, value, tags=None, hostname=None, device_name=None):
        """
        Increment a counter with optional tags, hostname and device name.

        :param metric: The name of the metric
        :param value: The value of the gauge
        :param tags: (optional) A list of tags for this metric
        :param hostname: (optional) A hostname for this metric. Defaults to the current hostname.
        :param device_name: (optional) The device name for this metric
        """
        self.aggregator.increment(metric, value, tags=tags, hostname=hostname,
            device_name=device_name)

    def rate(self, metric, value, tags=None, hostname=None, device_name=None):
        """
        Submit a point for a metric that will be calculated as a rate on flush.
        Values will persist across each call to `check` if there is not enough
        point to generate a rate on the flush.

        :param metric: The name of the metric
        :param value: The value of the gauge
        :param tags: (optional) A list of tags for this metric
        :param hostname: (optional) A hostname for this metric. Defaults to the current hostname.
        :param device_name: (optional) The device name for this metric
        """
        self.aggregator.rate(metric, value, tags=tags, hostname=hostname,
            device_name=device_name)

    def histogram(self, metric, value, tags=None, hostname=None, device_name=None):
        """
        Sample a histogram value, with optional tags, hostname and device name.

        :param metric: The name of the metric
        :param value: The value of the gauge
        :param tags: (optional) A list of tags for this metric
        :param hostname: (optional) A hostname for this metric. Defaults to the current hostname.
        :param device_name: (optional) The device name for this metric
        """
        self.aggregator.histogram(metric, value, tags=tags, hostname=hostname,
            device_name=device_name)

    def event(self, event):
        """
        Save an event.

        :param event: The event payload as a dictionary. Has the following
        structure:

            {
                "timestamp": int, the epoch timestamp for the event,
                "event_type": string, the event time name,
                "api_key": string, the api key of the account to associate the event with,
                "msg_title": string, the title of the event,
                "msg_text": string, the text body of the event,
                "alert_type": (optional) string, one of ('error', 'warning', 'success', 'info').
                    Defaults to 'info'.
                "source_type_name": (optional) string, the source type name,
                "host": (optional) string, the name of the host,
                "tags": (optional) list, a list of tags to associate with this event
            }
        """
        self.events.append(event)

    def has_events(self):
        """
        Check whether the check has saved any events

        @return whether or not the check has saved any events
        @rtype boolean
        """
        return len(self.events) > 0

    def get_metrics(self):
        """
        Get all metrics, including the ones that are tagged.

        @return the list of samples
        @rtype [(metric_name, timestamp, value, {"tags": ["tag1", "tag2"]}), ...]
        """
        return self.aggregator.flush()

    def get_events(self):
        """
        Return a list of the events saved by the check, if any

        @return the list of events saved by this check
        @rtype list of event dictionaries
        """
        return self.events

    def check(self, instance):
        """
        Overriden by the check class. This will be called to run the check.

        :param instance: A dict with the instance information. This will vary
        depending on your config structure.
        """
        raise NotImplementedError()

def gethostname(agentConfig):
    if agentConfig.get("hostname") is not None:
        return agentConfig["hostname"]
    else:
        try:
            return socket.getfqdn()
        except socket.error, e:
            logging.debug("processes: unable to get hostname: " + str(e))

def agent_formatter(metric, value, timestamp, tags, hostname, device_name=None):
    """ Formats metrics coming from the MetricsAggregator. Will look like:
     (metric, timestamp, value, {"tags": ["tag1", "tag2"], ...})
    """
    attributes = {}
    if tags:
        attributes['tags'] = list(tags)
    if hostname:
        attributes['hostname'] = hostname
    if device_name:
        attributes['device_name'] = device_name
    if attributes:
        return (metric, timestamp, value, attributes)
    return (metric, timestamp, value)<|MERGE_RESOLUTION|>--- conflicted
+++ resolved
@@ -210,12 +210,6 @@
         # Not enough value to compute rate
         elif self.is_counter(metric) and len(self._sample_store[metric][key]) < 2:
             raise UnknownValue()
-<<<<<<< HEAD
-
-        elif self.is_counter(metric) and len(self._sample_store[metric][tags]) >= 2:
-            return self._rate(self._sample_store[metric][tags][-2], self._sample_store[metric][tags][-1])
-=======
->>>>>>> 8ed03a0e
 
         elif self.is_counter(metric) and len(self._sample_store[metric][key]) >= 2:
             return self._rate(self._sample_store[metric][key][-2], self._sample_store[metric][key][-1])
