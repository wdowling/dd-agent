"""
This module contains classes which are used to occasionally persist the status
of checks.
"""
# stdlib
from collections import defaultdict
import cPickle as pickle
import datetime
import logging
import os
import platform
import sys
import tempfile
import time

# 3p
import ntplib
import yaml

# project
import config
from config import _is_affirmative, _windows_commondata_path, get_config
from util import plural
from utils.jmx import JMXFiles
from utils.ntp import get_ntp_args, set_user_ntp_settings
from utils.pidfile import PidFile
from utils.platform import Platform
from utils.profile import pretty_statistics


STATUS_OK = 'OK'
STATUS_ERROR = 'ERROR'
STATUS_WARNING = 'WARNING'

NTP_OFFSET_THRESHOLD = 60


log = logging.getLogger(__name__)


class Stylizer(object):

    STYLES = {
        'bold'    : 1,
        'grey'    : 30,
        'red'     : 31,
        'green'   : 32,
        'yellow'  : 33,
        'blue'    : 34,
        'magenta' : 35,
        'cyan'    : 36,
        'white'   : 37,
    }

    HEADER = '\033[1m'
    UNDERLINE = '\033[2m'

    OKBLUE = '\033[94m'
    OKGREEN = '\033[92m'
    WARNING = '\033[93m'
    FAIL = '\033[91m'
    RESET = '\033[0m'

    ENABLED = False

    @classmethod
    def stylize(cls, text, *styles):
        """ stylize the text. """
        if not cls.ENABLED:
            return text
        # don't bother about escaping, not that complicated.
        fmt = '\033[%dm%s'

        for style in styles or []:
            text = fmt % (cls.STYLES[style], text)

        return text + fmt % (0, '')  # reset


# a small convienence method
def style(*args):
    return Stylizer.stylize(*args)


def logger_info():
    loggers = []
    root_logger = logging.getLogger()
    if len(root_logger.handlers) > 0:
        for handler in root_logger.handlers:
            if isinstance(handler, logging.StreamHandler):
                try:
                    loggers.append(handler.stream.name)
                except AttributeError:
                    loggers.append("unnamed stream")
            if isinstance(handler, logging.handlers.SysLogHandler):
                if isinstance(handler.address, basestring):
                    loggers.append('syslog:%s' % handler.address)
                else:
                    loggers.append('syslog:(%s, %s)' % handler.address)
    else:
        loggers.append("No loggers configured")
    return ', '.join(loggers)


def get_ntp_info():
    set_user_ntp_settings()
    req_args = get_ntp_args()
    ntp_offset = ntplib.NTPClient().request(**req_args).offset
    if abs(ntp_offset) > NTP_OFFSET_THRESHOLD:
        ntp_styles = ['red', 'bold']
    else:
        ntp_styles = []
    return ntp_offset, ntp_styles


class AgentStatus(object):
    """
    A small class used to load and save status messages to the filesystem.
    """

    NAME = None

    def __init__(self):
        self.created_at = datetime.datetime.now()
        self.created_by_pid = os.getpid()

    def has_error(self):
        raise NotImplementedError

    def persist(self):
        try:
            path = self._get_pickle_path()
            log.debug("Persisting status to %s" % path)
            f = open(path, 'w')
            try:
                pickle.dump(self, f)
            finally:
                f.close()
        except Exception:
            log.exception("Error persisting status")

    def created_seconds_ago(self):
        td = datetime.datetime.now() - self.created_at
        return td.seconds

    def render(self):
        indent = "  "
        lines = self._header_lines(indent) + [
            indent + l for l in self.body_lines()
        ] + ["", ""]
        return "\n".join(lines)

    @classmethod
    def _title_lines(self):
        name_line = "%s (v %s)" % (self.NAME, config.get_version())
        lines = [
            "=" * len(name_line),
            "%s" % name_line,
            "=" * len(name_line),
            "",
        ]
        return lines

    def _header_lines(self, indent):
        # Don't indent the header
        lines = self._title_lines()
        if self.created_seconds_ago() > 120:
            styles = ['red','bold']
        else:
            styles = []
        # We color it in red if the status is too old
        fields = [
            (
                style("Status date", *styles),
                style("%s (%ss ago)" % (
                    self.created_at.strftime('%Y-%m-%d %H:%M:%S'),
                    self.created_seconds_ago()), *styles
                )
            )
        ]

        fields += [
            ("Pid", self.created_by_pid),
            ("Platform", platform.platform()),
            ("Python Version", platform.python_version()),
            ("Logs", logger_info()),
        ]

        for key, value in fields:
            l = indent + "%s: %s" % (key, value)
            lines.append(l)
        return lines + [""]

    def to_dict(self):
        return {
            'pid': self.created_by_pid,
            'status_date': "%s (%ss ago)" % (
                self.created_at.strftime('%Y-%m-%d %H:%M:%S'),
                self.created_seconds_ago()
            ),
        }

    @classmethod
    def _not_running_message(cls):
        lines = cls._title_lines() + [
            style("  %s is not running." % cls.NAME, 'red'),
            style("""  You can get more details in the logs:
    %s""" % logger_info(), 'red'),
            "",
            ""
        ]
        return "\n".join(lines)


    @classmethod
    def remove_latest_status(cls):
        log.debug("Removing latest status")
        try:
            os.remove(cls._get_pickle_path())
        except OSError:
            pass

    @classmethod
    def load_latest_status(cls):
        try:
            f = open(cls._get_pickle_path())
            try:
                return pickle.load(f)
            finally:
                f.close()
        except IOError:
            return None

    @classmethod
    def print_latest_status(cls, verbose=False):
        cls.verbose = verbose
        Stylizer.ENABLED = False
        try:
            if sys.stdout.isatty():
                Stylizer.ENABLED = True
        except Exception:
            # Don't worry if we can't enable the
            # stylizer.
            pass

        message = cls._not_running_message()
        exit_code = -1

        module_status = cls.load_latest_status()
        if module_status:
            message = module_status.render()
            exit_code = 0
            if module_status.has_error():
                exit_code = 1

        sys.stdout.write(message)
        return exit_code

    @classmethod
    def _get_pickle_path(cls):
        if Platform.is_win32():
            path = os.path.join(_windows_commondata_path(), 'Datadog')
        elif os.path.isdir(PidFile.get_dir()):
            path = PidFile.get_dir()
        else:
            path = tempfile.gettempdir()
        return os.path.join(path, cls.__name__ + '.pickle')


class InstanceStatus(object):

    def __init__(self, instance_id, status, error=None, tb=None, warnings=None, metric_count=None,
                 instance_check_stats=None):
        self.instance_id = instance_id
        self.status = status
        if error is not None:
            self.error = repr(error)
        else:
            self.error = None
        self.traceback = tb
        self.warnings = warnings
        self.metric_count = metric_count
        self.instance_check_stats = instance_check_stats

    def has_error(self):
        return self.status == STATUS_ERROR

    def has_warnings(self):
        return self.status == STATUS_WARNING


class CheckStatus(object):

    def __init__(self, check_name, instance_statuses, metric_count=None,
                 event_count=None, service_check_count=None, service_metadata=[],
                 init_failed_error=None, init_failed_traceback=None,
                 library_versions=None, source_type_name=None,
                 check_stats=None):
        self.name = check_name
        self.source_type_name = source_type_name
        self.instance_statuses = instance_statuses
        self.metric_count = metric_count or 0
        self.event_count = event_count or 0
        self.service_check_count = service_check_count or 0
        self.init_failed_error = init_failed_error
        self.init_failed_traceback = init_failed_traceback
        self.library_versions = library_versions
        self.check_stats = check_stats
        self.service_metadata = service_metadata

    @property
    def status(self):
        if self.init_failed_error:
            return STATUS_ERROR
        for instance_status in self.instance_statuses:
            if instance_status.status == STATUS_ERROR:
                return STATUS_ERROR
        return STATUS_OK

    def has_error(self):
        return self.status == STATUS_ERROR


class EmitterStatus(object):

    def __init__(self, name, error=None):
        self.name = name
        self.error = None
        if error:
            self.error = repr(error)

    @property
    def status(self):
        if self.error:
            return STATUS_ERROR
        else:
            return STATUS_OK

    def has_error(self):
        return self.status != STATUS_OK


class CollectorStatus(AgentStatus):

    NAME = 'Collector'

    def __init__(self, check_statuses=None, emitter_statuses=None, metadata=None):
        AgentStatus.__init__(self)
        self.check_statuses = check_statuses or []
        self.emitter_statuses = emitter_statuses or []
        self.host_metadata = metadata or []

    @property
    def status(self):
        for check_status in self.check_statuses:
            if check_status.status == STATUS_ERROR:
                return STATUS_ERROR
        return STATUS_OK

    def has_error(self):
        return self.status != STATUS_OK

    @staticmethod
    def check_status_lines(cs):
        check_lines = [
            '  ' + cs.name,
            '  ' + '-' * len(cs.name)
        ]
        if cs.init_failed_error:
            check_lines.append("    - initialize check class [%s]: %s" %
                               (style(STATUS_ERROR, 'red'),
                               repr(cs.init_failed_error)))
            if cs.init_failed_traceback:
                check_lines.extend('      ' + line for line in
                                   cs.init_failed_traceback.split('\n'))
        else:
            for s in cs.instance_statuses:
                c = 'green'
                if s.has_warnings():
                    c = 'yellow'
                if s.has_error():
                    c = 'red'
                line = "    - instance #%s [%s]" % (
                    s.instance_id, style(s.status, c))
                if s.has_error():
                    line += u": %s" % s.error
                if s.metric_count is not None:
                    line += " collected %s metrics" % s.metric_count
                if s.instance_check_stats is not None:
                    line += " Last run duration: %s" % s.instance_check_stats.get('run_time')

                check_lines.append(line)

                if s.has_warnings():
                    for warning in s.warnings:
                        warn = warning.split('\n')
                        if not len(warn):
                            continue
                        check_lines.append(u"        %s: %s" %
                            (style("Warning", 'yellow'), warn[0]))
                        check_lines.extend(u"        %s" % l for l in
                                    warn[1:])
                if s.traceback is not None:
                    check_lines.extend('      ' + line for line in
                                   s.traceback.split('\n'))

            check_lines += [
                "    - Collected %s metric%s, %s event%s & %s service check%s" % (
                    cs.metric_count, plural(cs.metric_count),
                    cs.event_count, plural(cs.event_count),
                    cs.service_check_count, plural(cs.service_check_count)),
            ]

            if cs.check_stats is not None:
                check_lines += [
                    "    - Stats: %s" % pretty_statistics(cs.check_stats)
                ]

            if cs.library_versions is not None:
                check_lines += [
                    "    - Dependencies:"]
                for library, version in cs.library_versions.iteritems():
                    check_lines += ["        - %s: %s" % (library, version)]

            check_lines += [""]
            return check_lines

    @staticmethod
    def render_check_status(cs):
        indent = "  "
        lines = [
            indent + l for l in CollectorStatus.check_status_lines(cs)
        ] + ["", ""]
        return "\n".join(lines)

    def body_lines(self):
        # Metadata whitelist
        metadata_whitelist = [
            'hostname',
            'fqdn',
            'ipv4',
            'instance-id'
        ]

        lines = [
            'Clocks',
            '======',
            ''
        ]
        try:
            ntp_offset, ntp_styles = get_ntp_info()
            lines.append('  ' + style('NTP offset', *ntp_styles) + ': ' + style('%s s' % round(ntp_offset, 4), *ntp_styles))
        except Exception, e:
            lines.append('  NTP offset: Unknown (%s)' % str(e))
        lines.append('  System UTC time: ' + datetime.datetime.utcnow().__str__())
        lines.append('')

        # Paths to checks.d/conf.d
        lines += [
            'Paths',
            '=====',
            ''
        ]

        osname = config.get_os()

        try:
            confd_path = config.get_confd_path(osname)
        except config.PathNotFound:
            confd_path = 'Not found'

        try:
            checksd_path = config.get_checksd_path(osname)
        except config.PathNotFound:
            checksd_path = 'Not found'

        lines.append('  conf.d: ' + confd_path)
        lines.append('  checks.d: ' + checksd_path)
        lines.append('')

        # Hostnames
        lines += [
            'Hostnames',
            '=========',
            ''
        ]

        if not self.host_metadata:
            lines.append("  No host information available yet.")
        else:
            for key, host in self.host_metadata.iteritems():
                for whitelist_item in metadata_whitelist:
                    if whitelist_item in key:
                        lines.append("  " + key + ": " + host)
                        break

        lines.append('')

        # Checks.d Status
        lines += [
            'Checks',
            '======',
            ''
        ]
        check_statuses = self.check_statuses + get_jmx_status()
        if not check_statuses:
            lines.append("  No checks have run yet.")
        else:
            for cs in check_statuses:
                check_lines = [
                    '  ' + cs.name,
                    '  ' + '-' * len(cs.name)
                ]
                if cs.init_failed_error:
                    check_lines.append("    - initialize check class [%s]: %s" %
                                       (style(STATUS_ERROR, 'red'),
                                       repr(cs.init_failed_error)))
                    if self.verbose and cs.init_failed_traceback:
                        check_lines.extend('      ' + line for line in
                                           cs.init_failed_traceback.split('\n'))
                else:
                    for s in cs.instance_statuses:
                        c = 'green'
                        if s.has_warnings():
                            c = 'yellow'
                        if s.has_error():
                            c = 'red'
                        line = "    - instance #%s [%s]" % (
                            s.instance_id, style(s.status, c))
                        if s.has_error():
                            line += u": %s" % s.error
                        if s.metric_count is not None:
                            line += " collected %s metrics" % s.metric_count
                        if s.instance_check_stats is not None:
                            line += " Last run duration: %s" % s.instance_check_stats.get('run_time')

                        check_lines.append(line)

                        if s.has_warnings():
                            for warning in s.warnings:
                                warn = warning.split('\n')
                                if not len(warn):
                                    continue
                                check_lines.append(u"        %s: %s" %
                                    (style("Warning", 'yellow'), warn[0]))
                                check_lines.extend(u"        %s" % l for l in
                                            warn[1:])
                        if self.verbose and s.traceback is not None:
                            check_lines.extend('      ' + line for line in
                                           s.traceback.split('\n'))

                    check_lines += [
                        "    - Collected %s metric%s, %s event%s & %s service check%s" % (
                            cs.metric_count, plural(cs.metric_count),
                            cs.event_count, plural(cs.event_count),
                            cs.service_check_count, plural(cs.service_check_count)),
                    ]

                    if cs.check_stats is not None:
                        check_lines += [
                            "    - Stats: %s" % pretty_statistics(cs.check_stats)
                        ]

                    if cs.library_versions is not None:
                        check_lines += [
                            "    - Dependencies:"]
                        for library, version in cs.library_versions.iteritems():
                            check_lines += [
                                "        - %s: %s" % (library, version)]

                    check_lines += [""]

                lines += check_lines

        # Metadata status
        metadata_enabled = _is_affirmative(get_config().get('display_service_metadata', False))

        if metadata_enabled:
            lines += [
                "",
                "Service metadata",
                "================",
                ""
            ]
            if not check_statuses:
                lines.append("  No checks have run yet.")
            else:
                meta_lines = []
                for cs in check_statuses:
                    # Check title
                    check_line = [
                        '  ' + cs.name,
                        '  ' + '-' * len(cs.name)
                    ]
                    instance_lines = []
                    for i, meta in enumerate(cs.service_metadata):
                        if not meta:
                            continue
                        instance_lines += ["    - instance #%s:" % i]
                        for k, v in meta.iteritems():
                            instance_lines += ["        - %s: %s" % (k, v)]
                    if instance_lines:
                        check_line += instance_lines
                        meta_lines += check_line
                if meta_lines:
                    lines += meta_lines
                else:
                    lines.append("  No metadata were collected.")

        # Emitter status
        lines += [
            "",
            "Emitters",
            "========",
            ""
        ]
        if not self.emitter_statuses:
            lines.append("  No emitters have run yet.")
        else:
            for es in self.emitter_statuses:
                c = 'green'
                if es.has_error():
                    c = 'red'
                line = "  - %s [%s]" % (es.name, style(es.status, c))
                if es.status != STATUS_OK:
                    line += ": %s" % es.error
                lines.append(line)

        return lines

    def to_dict(self):
        status_info = AgentStatus.to_dict(self)

        # Hostnames
        status_info['hostnames'] = {}
        metadata_whitelist = [
            'hostname',
            'fqdn',
            'ipv4',
            'instance-id'
        ]
        if self.host_metadata:
            for key, host in self.host_metadata.iteritems():
                for whitelist_item in metadata_whitelist:
                    if whitelist_item in key:
                        status_info['hostnames'][key] = host
                        break

        # Checks.d Status
        status_info['checks'] = {}
        check_statuses = self.check_statuses + get_jmx_status()
        for cs in check_statuses:
            status_info['checks'][cs.name] = {'instances': {}}
            if cs.init_failed_error:
                status_info['checks'][cs.name]['init_failed'] = True
                status_info['checks'][cs.name]['traceback'] = \
                    cs.init_failed_traceback or cs.init_failed_error
            else:
                status_info['checks'][cs.name] = {'instances': {}}
                status_info['checks'][cs.name]['init_failed'] = False
                for s in cs.instance_statuses:
                    status_info['checks'][cs.name]['instances'][s.instance_id] = {
                        'status': s.status,
                        'has_error': s.has_error(),
                        'has_warnings': s.has_warnings(),
                    }
                    if s.has_error():
                        status_info['checks'][cs.name]['instances'][s.instance_id]['error'] = s.error
                    if s.has_warnings():
                        status_info['checks'][cs.name]['instances'][s.instance_id]['warnings'] = s.warnings
                status_info['checks'][cs.name]['metric_count'] = cs.metric_count
                status_info['checks'][cs.name]['event_count'] = cs.event_count
                status_info['checks'][cs.name]['service_check_count'] = cs.service_check_count

        # Emitter status
        status_info['emitter'] = []
        for es in self.emitter_statuses:
            check_status = {
                'name': es.name,
                'status': es.status,
                'has_error': es.has_error(),
            }
            if es.has_error():
                check_status['error'] = es.error
            status_info['emitter'].append(check_status)

        osname = config.get_os()

        try:
            status_info['confd_path'] = config.get_confd_path(osname)
        except config.PathNotFound:
            status_info['confd_path'] = 'Not found'

        try:
            status_info['checksd_path'] = config.get_checksd_path(osname)
        except config.PathNotFound:
            status_info['checksd_path'] = 'Not found'

        # Clocks
        try:
            ntp_offset, ntp_style = get_ntp_info()
            warn_ntp = len(ntp_style) > 0
            status_info["ntp_offset"] = round(ntp_offset, 4)
        except Exception as e:
            ntp_offset = "Unknown (%s)" % str(e)
            warn_ntp = True
            status_info["ntp_offset"] = ntp_offset
        status_info["ntp_warning"] = warn_ntp
        status_info["utc_time"] = datetime.datetime.utcnow().__str__()

        return status_info


class DogstatsdStatus(AgentStatus):

    NAME = 'Dogstatsd'

    def __init__(self, flush_count=0, packet_count=0, packets_per_second=0,
            metric_count=0, event_count=0, service_check_count=0):
        AgentStatus.__init__(self)
        self.flush_count = flush_count
        self.packet_count = packet_count
        self.packets_per_second = packets_per_second
        self.metric_count = metric_count
        self.event_count = event_count
        self.service_check_count = service_check_count

    def has_error(self):
        return self.flush_count == 0 and self.packet_count == 0 and self.metric_count == 0

    def body_lines(self):
        lines = [
            "Flush count: %s" % self.flush_count,
            "Packet Count: %s" % self.packet_count,
            "Packets per second: %s" % self.packets_per_second,
            "Metric count: %s" % self.metric_count,
            "Event count: %s" % self.event_count,
            "Service check count: %s" % self.service_check_count,
        ]
        return lines

    def to_dict(self):
        status_info = AgentStatus.to_dict(self)
        status_info.update({
            'flush_count': self.flush_count,
            'packet_count': self.packet_count,
            'packets_per_second': self.packets_per_second,
            'metric_count': self.metric_count,
            'event_count': self.event_count,
            'service_check_count': self.service_check_count,
        })
        return status_info


class ForwarderStatus(AgentStatus):

    NAME = 'Forwarder'

    def __init__(self, queue_length=0, queue_size=0, flush_count=0, transactions_received=0,
            transactions_flushed=0):
        AgentStatus.__init__(self)
        self.queue_length = queue_length
        self.queue_size = queue_size
        self.flush_count = flush_count
        self.transactions_received = transactions_received
        self.transactions_flushed = transactions_flushed
        self.proxy_data = get_config(parse_args=False).get('proxy_settings')
        self.hidden_username = None
        self.hidden_password = None
        if self.proxy_data and self.proxy_data.get('user'):
            username = self.proxy_data.get('user')
            hidden = len(username) / 2 if len(username) <= 7 else len(username) - 4
            self.hidden_username = '*' * 5 + username[hidden:]
            self.hidden_password = '*' * 10

    def body_lines(self):
        lines = [
            "Queue Size: %s bytes" % self.queue_size,
            "Queue Length: %s" % self.queue_length,
            "Flush Count: %s" % self.flush_count,
            "Transactions received: %s" % self.transactions_received,
            "Transactions flushed: %s" % self.transactions_flushed,
            ""
        ]

        if self.proxy_data:
            lines += [
                "Proxy",
                "=====",
                "",
                "  Host: %s" % self.proxy_data.get('host'),
                "  Port: %s" % self.proxy_data.get('port')
            ]
            if self.proxy_data.get('user'):
                lines += [
                    "  Username: %s" % self.hidden_username,
                    "  Password: %s" % self.hidden_password
                ]

        return lines

    def has_error(self):
        return self.flush_count == 0

    def to_dict(self):
        status_info = AgentStatus.to_dict(self)
        status_info.update({
            'flush_count': self.flush_count,
            'queue_length': self.queue_length,
            'queue_size': self.queue_size,
            'proxy_data': self.proxy_data,
            'hidden_username': self.hidden_username,
            'hidden_password': self.hidden_password,

        })
        return status_info

<<<<<<< HEAD
class BernardStatus(AgentStatus):

    NAME = 'Bernard'

    def __init__(self, checks=[], schedule_count=0):
        from checks.bernard_check import S, R

        AgentStatus.__init__(self)
        self.check_stats = [check.get_status() for check in checks]
        self.schedule_count = schedule_count

        self.STATUS_COLOR = {S.OK: 'green', S.TIMEOUT: 'yellow', S.EXCEPTION: 'red', S.INVALID_OUTPUT: 'red'}
        self.STATE_COLOR = {R.OK: 'green', R.WARNING: 'yellow', R.CRITICAL: 'red', R.UNKNOWN: 'yellow', R.NONE: 'white'}

    def body_lines(self):
        lines = [
            "Schedule count: %s" % self.schedule_count,
            "Check count: %s" % len(self.check_stats),
        ]

        lines += [
            "",
            "Checks",
            "======",
            ""
        ]

        for check in self.check_stats:
            status_color = self.STATUS_COLOR[check['status']]
            state_color = self.STATE_COLOR[check['state']]
            lines += ['  %s: [%s] #%d run is %s' % (check['check_name'], style(check['status'], status_color),
                                                    check['run_count'], style(check['state'], state_color))]
            lines += ['    %s' % ((check['message'] or ' ').splitlines()[0])]

        return lines

    def has_error(self):
        return False

    def to_dict(self):
        status_info = AgentStatus.to_dict(self)
        check_stats = {
            'checks': self.check_stats,
            'schedule_count': self.schedule_count,
        }
        status_info.update(check_stats)

        return status_info
=======
>>>>>>> 8fdc69a3

def get_jmx_instance_status(instance_name, status, message, metric_count):
    if status == STATUS_ERROR:
        instance_status = InstanceStatus(instance_name, STATUS_ERROR, error=message, metric_count=metric_count)

    elif status == STATUS_WARNING:
        instance_status = InstanceStatus(instance_name, STATUS_WARNING, warnings=[message], metric_count=metric_count)

    elif status == STATUS_OK:
        instance_status = InstanceStatus(instance_name, STATUS_OK, metric_count=metric_count)

    return instance_status
    

def get_jmx_status():
    """This function tries to read the 2 jmxfetch status file which are yaml file
    located in the temp directory.

    There are 2 files:
        - One generated by the Agent itself, for jmx checks that can't be initialized because
        there are missing stuff.
        Its format is as following:

        ###
        invalid_checks:
              jmx: !!python/object/apply:jmxfetch.InvalidJMXConfiguration [You need to have at
                              least one instance defined in the YAML file for this check]
        timestamp: 1391040927.136523
        ###

        - One generated by jmxfetch that return information about the collection of metrics
        its format is as following:

        ###
        timestamp: 1391037347435
        checks:
          failed_checks:
            jmx:
            - {message: Unable to create instance. Please check your yaml file, status: ERROR}
          initialized_checks:
            tomcat:
            - {message: null, status: OK, metric_count: 7, instance_name: jmx-remihakim.fr-3000}
        ###
    """
    check_statuses = []
    java_status_path = JMXFiles.get_status_file_path()
    python_status_path = JMXFiles.get_python_status_file_path()
    if not os.path.exists(java_status_path) and not os.path.exists(python_status_path):
        log.debug("There is no jmx_status file at: %s or at: %s" % (java_status_path, python_status_path))
        return []

    check_data = defaultdict(lambda: defaultdict(list))
    try:
        if os.path.exists(java_status_path):
            java_jmx_stats = yaml.load(file(java_status_path))

            status_age = time.time() - java_jmx_stats.get('timestamp')/1000 # JMX timestamp is saved in milliseconds
            jmx_checks = java_jmx_stats.get('checks', {})

            if status_age > 60:
                check_statuses.append(
                    CheckStatus("jmx", [
                        InstanceStatus(
                            0,
                            STATUS_ERROR,
                            error="JMXfetch didn't return any metrics during the last minute"
                        )
                    ])
                )
            else:
                for check_name, instances in jmx_checks.get('failed_checks', {}).iteritems():
                    for info in instances:
                        message = info.get('message', None)
                        metric_count = info.get('metric_count', 0)
                        service_check_count = info.get('service_check_count', 0)
                        status = info.get('status')
                        instance_name = info.get('instance_name', None)
                        check_data[check_name]['statuses'].append(get_jmx_instance_status(instance_name, status, message, metric_count))
                        check_data[check_name]['metric_count'].append(metric_count)
                        check_data[check_name]['service_check_count'].append(service_check_count)

                for check_name, instances in jmx_checks.get('initialized_checks', {}).iteritems():
                    for info in instances:
                        message = info.get('message', None)
                        metric_count = info.get('metric_count', 0)
                        service_check_count = info.get('service_check_count', 0)
                        status = info.get('status')
                        instance_name = info.get('instance_name', None)
                        check_data[check_name]['statuses'].append(get_jmx_instance_status(instance_name, status, message, metric_count))
                        check_data[check_name]['metric_count'].append(metric_count)
                        check_data[check_name]['service_check_count'].append(service_check_count)

                for check_name, data in check_data.iteritems():
                    check_status = CheckStatus(check_name, data['statuses'],
                                               metric_count=sum(data['metric_count']),
                                               service_check_count=sum(data['service_check_count']))
                    check_statuses.append(check_status)

        if os.path.exists(python_status_path):
            python_jmx_stats = yaml.load(file(python_status_path))
            jmx_checks = python_jmx_stats.get('invalid_checks', {})
            for check_name, excep in jmx_checks.iteritems():
                check_statuses.append(CheckStatus(check_name, [], init_failed_error=excep))


        return check_statuses

    except Exception:
        log.exception("Couldn't load latest jmx status")
        return []<|MERGE_RESOLUTION|>--- conflicted
+++ resolved
@@ -815,7 +815,6 @@
         })
         return status_info
 
-<<<<<<< HEAD
 class BernardStatus(AgentStatus):
 
     NAME = 'Bernard'
@@ -864,8 +863,6 @@
         status_info.update(check_stats)
 
         return status_info
-=======
->>>>>>> 8fdc69a3
 
 def get_jmx_instance_status(instance_name, status, message, metric_count):
     if status == STATUS_ERROR:
@@ -878,7 +875,6 @@
         instance_status = InstanceStatus(instance_name, STATUS_OK, metric_count=metric_count)
 
     return instance_status
-    
 
 def get_jmx_status():
     """This function tries to read the 2 jmxfetch status file which are yaml file
