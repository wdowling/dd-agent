--- conflicted
+++ resolved
@@ -24,11 +24,8 @@
 class NodeNotFound(Exception): pass
 
 class ElasticSearchClusterStatus(Check):
-<<<<<<< HEAD
-    key = "Elasticsearch"
-=======
     key = "ElasticSearch"
->>>>>>> 7edb34e3
+
     def __init__(self, logger):
         Check.__init__(self, logger)
         self.cluster_status = None
